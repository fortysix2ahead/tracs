
from __future__ import annotations

from dataclasses import dataclass
from dataclasses import field
from dataclasses import Field
from dataclasses import fields
from datetime import datetime
<<<<<<< HEAD
from urllib.parse import urlparse
=======
from datetime import time
>>>>>>> 28f2853a
from typing import Any
from typing import Dict
from typing import Union

from logging import getLogger
from typing import List
from typing import Optional

from tzlocal import get_localzone_name

from .activity_types import ActivityTypes
from .dataclasses import BaseDocument
from .dataclasses import FILTERABLE
from .dataclasses import FILTER_ALIAS
from .dataclasses import PERSIST
from .dataclasses import PROTECTED
from .resources import Resource
from .resources import ResourceGroup

log = getLogger( __name__ )

@dataclass
class UID:

	uid: str = field( default=None )
	classifier: str = field( default=None )
	local_id: int = field( default=None )
	path: str = field( default=None )
	part: int = field( default=None )

	def __post_init__( self ):
		if self.uid:
			url = urlparse( self.uid )
			if url.scheme:
				self.classifier = url.scheme
				self.local_id = int( url.path ) if url.path else None
				self.path = url.query if url.query else None
				self.part = int( url.fragment ) if url.fragment else None
			else:
				self.classifier = url.path

		elif self.classifier and self.local_id:
			self.uid = f'{self.classifier}:{self.local_id}'
			if self.path:
				self.uid = f'{self.uid}?{self.path}'
			if self.part:
				self.uid = f'{self.uid}#{self.part}'

	def __str__( self ) -> str:
		return self.uid

	def denotes_service( self, service_names: List[str] = None ) -> bool:
		is_service = True if self.classifier and not self.local_id and not self.path else False
		if service_names:
			return is_service if self.classifier in service_names else False
		else:
			return is_service

	def denotes_activity( self ) -> bool:
		return True if self.classifier and self.local_id and not self.path else False

	def denotes_resource( self ) -> bool:
		return True if self.classifier and self.local_id and self.path else False

	def denotes_part( self ) -> bool:
		return True if self.classifier and self.local_id and self.part else False

@dataclass
class Activity( BaseDocument ):

	classifier: str = field( default=None, metadata={ PROTECTED: True, FILTERABLE: True, FILTER_ALIAS: [ 'service', 'source' ] } ) # classifier of this activity, only used in subclasses
	uid: str = field( default=None, metadata={ PROTECTED: True, FILTERABLE: True } ) # unique id of this activity in the form of <classifier:number>, only used in subclasses
	uids: List[str] = field( default_factory=list, metadata={ PROTECTED: True, FILTERABLE: True } ) # uids of activities which belong to this activity

	raw: Any = field( default=None, metadata={ PERSIST: False, PROTECTED: True } )  # structured raw data used for initialization from external data
	raw_id: int = field( default=None, metadata= { PROTECTED: True, FILTERABLE: True } )  # raw id as raw data might not contain all data necessary
	raw_name: str = field( default=None, metadata={ PERSIST: False, PROTECTED: True } )  # same as raw id
	raw_data: Union[str, bytes] = field( default=None, metadata={ PERSIST: False, PROTECTED: True } )  # serialized version of raw, can be i.e. str or bytes

	local_id: int = field( default=None, metadata= { PROTECTED: True, FILTERABLE: True } )  # same as raw_id

	name: str = field( default=None, metadata={ FILTERABLE: True } ) # activity name
	type: ActivityTypes = field( default=None, metadata={ FILTERABLE: True } ) # activity type
	description: str = field( default=None, metadata={ FILTERABLE: True } ) # description
	tags: List[str] = field( default_factory=list, metadata={ FILTERABLE: True } ) # list of tags
	equipment: List[str] = field( default_factory=list, metadata={ FILTERABLE: True } ) # list of equipment tags
	location_country: str = field( default=None, metadata={ FILTERABLE: True, FILTER_ALIAS: [ 'country' ] } ) #
	location_state: str = field( default=None, metadata={ FILTERABLE: True, FILTER_ALIAS: [ 'state' ] } ) #
	location_city: str = field( default=None, metadata={ FILTERABLE: True, FILTER_ALIAS: [ 'city' ] } ) #
	location_place: str = field( default=None, metadata={ FILTERABLE: True, FILTER_ALIAS: [ 'place' ] } ) #
	location_latitude_start: float = field( default=None, metadata={ FILTERABLE: True } ) #
	location_longitude_start: float = field( default=None, metadata={ FILTERABLE: True } ) #
	location_latitude_end: float = field( default=None, metadata={ FILTERABLE: True } ) #
	location_longitude_end: float = field( default=None, metadata={ FILTERABLE: True } ) #
	route: str = field( default=None, metadata={ FILTERABLE: True } ) #

	time: datetime = field( default=None, metadata={ FILTERABLE: True, FILTER_ALIAS: [ 'date', 'datetime' ] } ) # activity time (UTC)
	time_end: datetime = field( default=None, metadata={ FILTERABLE: True } ) # activity end time (UTC)
	localtime: datetime = field( default=None, metadata={ FILTERABLE: True } ) # activity time (local)
	localtime_end: datetime = field( default=None, metadata={ FILTERABLE: True } ) # activity end time (local)
	timezone: str = field( default=get_localzone_name(), metadata={ FILTERABLE: True } ) # timezone of the activity, local timezone by default
	duration: time = field( default=None, metadata={ FILTERABLE: True } ) #
	duration_moving: time = field( default=None, metadata={ FILTERABLE: True } ) #

	distance: float = field( default=None, metadata={ FILTERABLE: True } ) #
	ascent: float = field( default=None, metadata={ FILTERABLE: True } ) #
	descent: float = field( default=None, metadata={ FILTERABLE: True } ) #
	elevation_max: float = field( default=None, metadata={ FILTERABLE: True } ) #
	elevation_min: float = field( default=None, metadata={ FILTERABLE: True } ) #
	speed: float = field( default=None, metadata={ FILTERABLE: True } ) #
	speed_max: float = field( default=None, metadata={ FILTERABLE: True } ) #

	heartrate: float = field( default=None, metadata={ FILTERABLE: True } ) #
	heartrate_max: float = field( default=None, metadata={ FILTERABLE: True } ) #
	heartrate_min: float = field( default=None, metadata={ FILTERABLE: True } ) #
	calories: float = field( default=None, metadata={ FILTERABLE: True } ) #

	metadata: Dict = field( init=False, default_factory=dict, metadata={ PROTECTED: True, PERSIST: False } )
	resources: List[Resource] = field( init=True, default_factory=list, metadata={ PROTECTED: True, PERSIST: False } )
	parts: List = field( init=True, default_factory=list, metadata={ PROTECTED: True } )

	#parent_id: int = field( default=None, metadata={ PROTECTED: True } )
	#parent_uid: str = field( default=None, metadata={ PROTECTED: True } )

	#is_group: bool = field( init=False, default=False, metadata={ PERSIST: False } ) # todo: for backward compatibility

	@property
	def parent( self ) -> Optional[Activity]:
		return None

	@property
	def parent_ref( self ) -> int:
		return 0

	@property
	def is_multipart( self ) -> bool:
		return False

	@property
	def abbreviated_type( self ) -> str:
		return self.type.abbreviation if self.type else ':question_mark:'

	def __post_init__( self ):
		super().__post_init__()

		if self.raw:
			self.__raw_init__( self.raw )

	def __unserialize__( self, f: Optional[Field], k: str, v: Any ) -> Any:
		k = f.name if f else k
		if k == 'type':
			return ActivityTypes.get( v )
		elif k in [ 'time', 'time_end', 'localtime', 'localtime_end' ]:
			return datetime.fromisoformat( v )
		elif k in [ 'duration', 'duraton_moving' ]:
			return time.fromisoformat( v )
		else:
			return v

	def __raw_init__( self, raw: Any ) -> None:
		"""
		Called from __post_init__ with raw data as parameter and can be overridden in subclasses. Will not be called when raw is None.
		:return:
		"""
		pass

		#if len( self.resources ) > 0 and all( type( r ) is dict for r in self.resources ):
		#	self.resources = [ Resource( **r ) for r in self.resources ]

	def init_from( self, other: Activity = None, raw: Dict = None, force: bool = False ) -> Activity:
		"""
		Initializes this activity with data from another activity/dictionary.

		:param other: other activity
		:param raw: raw data
		:param force: flag to overwrite existing data from other, regardless of existing values (otherwise non-null values will be preferred
		:return: self, for convenience
		"""
		if other:
			for f in fields( self ):
				if not f.metadata.get( PROTECTED, False ):
					other_value = getattr( other, f.name )
					if force:
						setattr( self, f.name, other_value )
					else:
						new_value = getattr( self, f.name ) or other_value
						setattr( self, f.name, new_value )
		elif raw:
			self.raw = raw
			self.__post_init__( serialized_data=None )

		return self

	def tag( self, tag: str ):
		if tag not in self.tags:
			self.tags.append( tag )
			self.tags = sorted( self.tags )

	def untag( self, tag: str ):
		self.tags.remove( tag )

	def resource_group( self ) -> ResourceGroup:
		return ResourceGroup( resources=self.resources )

@dataclass
class MultipartActivity( Activity ):

	parts: List[Activity] = field( default_factory=list, metadata={ 'persist_as': '_parts' } )

#	@property
#	def parts( self ) -> Mapping:
#		return self._access_map( KEY_PARTS )

	@property
	def part_for( self ) -> List[int]:
		return self.parts.get( 'ids', [] )

	@property
	def part_of( self ) -> Optional[int]:
		return self.parts.get( 'parent', None )<|MERGE_RESOLUTION|>--- conflicted
+++ resolved
@@ -6,14 +6,11 @@
 from dataclasses import Field
 from dataclasses import fields
 from datetime import datetime
-<<<<<<< HEAD
-from urllib.parse import urlparse
-=======
 from datetime import time
->>>>>>> 28f2853a
 from typing import Any
 from typing import Dict
 from typing import Union
+from urllib.parse import urlparse
 
 from logging import getLogger
 from typing import List
